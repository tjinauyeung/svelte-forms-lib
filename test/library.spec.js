/* globals beforeEach, console, describe, expect, it, require, jest */
const {createForm} = require('../lib');
const yup = require('yup');
const Chance = require('chance');

const chance = new Chance();

function nonEmpty(array) {
  return array.filter((string) => string !== '');
}

function subscribeOnce(observable) {
  return new Promise((resolve) => {
    observable.subscribe(resolve)(); // immediately invoke to unsubscribe
  });
}

describe('createForm', () => {
  let instance;
  let initialValues = {
    name: chance.name(),
    email: chance.email(),
    country: chance.country(),
  };
  let validationSchema = yup.object().shape({
    name: yup.string().required(),
    email: yup.string().email().required(),
    country: yup.string().required(),
  });
  let onSubmit = jest.fn();

  function getInstance(options = {}) {
    return createForm({
      initialValues: options.initialValues || initialValues,
      validationSchema: options.validationSchema || validationSchema,
      onSubmit: options.onSubmit || onSubmit,
    });
  }

  beforeEach(() => {
    instance = getInstance();
  });

  describe('config', () => {
    it('does not throw when no initialValues provided', () => {
      const initialValues = undefined;
      const config = {initialValues};

      expect(() => createForm(config)).not.toThrow();
    });
  });

  describe('$form', () => {
    it('returns an observable with a subscribe method', () => {
      expect(instance.form.subscribe).toBeDefined();
    });

    it('contains the current values which are accessed by subscription', () => {
      subscribeOnce(instance.form).then((values) => {
        expect(values.name).toBe(initialValues.name);
        expect(values.email).toBe(initialValues.email);
        expect(values.country).toBe(initialValues.country);
      });
    });
  });

  describe('$errors', () => {
    it('returns an observable with a subscribe method', () => {
      expect(instance.errors.subscribe).toBeDefined();
    });

<<<<<<< HEAD
    it('should match the shape of validationSchema', () => {
      const instance = getInstance({
        initialValues: {
          name: '',
          address: {street: '', city: '', country: ''},
        },
        validationSchema: yup.object().shape({
          name: yup.string().required(),
          address: yup.object().shape({
            street: yup.string().required(),
            city: yup.string().required(),
          }),
        }),
=======
    describe('using validationSchema', () => {
      it('initialises primitive properties to empty strings', async () => {
        const initialValues = {foo: 'bar', baz: 'quux', nested: {foo: 'bar'}};
        const validationSchema = yup.object().shape({
          foo: yup.string().required(),
          baz: yup.string().required(),
          nested: yup.object().shape({foo: yup.string().required()}),
        });
        const instance = getInstance({initialValues, validationSchema});
        const $errors = await subscribeOnce(instance.errors);

        expect($errors.foo).toBe('');
        expect($errors.baz).toBe('');
        expect($errors.nested.foo).toBe('');
>>>>>>> 0930627d
      });

      it('does not initialise initialValues not defined in schema', async () => {
        const initialValues = {notInSchema: ''};
        const validationSchema = yup
          .object()
          .shape({foo: yup.string().required()});
        const instance = getInstance({initialValues, validationSchema});
        const $errors = await subscribeOnce(instance.errors);

        expect($errors.notInSchema).toBeUndefined();
      });

      it('contains an empty array when initialValues property is empty', async () => {
        const initialValues = {foo: []};
        const validationSchema = yup.object().shape({
          stringArray: yup.array().of(yup.string().required()),
          objectArray: yup
            .array()
            .of(
              yup
                .object()
                .shape({foo: yup.array().of(yup.string().required())}),
            ),
          nested: yup
            .object()
            .shape({foo: yup.array().of(yup.string().required())}),
        });
        const instance = getInstance({initialValues, validationSchema});
        const $errors = await subscribeOnce(instance.errors);

        expect($errors.stringArray).toEqual([]);
        expect($errors.objectArray).toEqual([]);
        expect($errors.nested.foo).toEqual([]);
      });

      it('preserves number of initial values for array properties', async () => {
        const initialValues = {foo: [{name: 'foo'}, {name: 'bar'}]};
        const validationSchema = yup.object().shape({
          foo: yup
            .array()
            .of(yup.object().shape({name: yup.string().required()})),
        });
        const instance = getInstance({initialValues, validationSchema});
        const $errors = await subscribeOnce(instance.errors);
        const $form = await subscribeOnce(instance.form);

        expect($errors.foo.length).toEqual($form.foo.length);
      });
    });
  });

  describe('$touched', () => {
    it('returns an observable with a subscribe method', () => {
      expect(instance.errors.subscribe).toBeDefined();
    });

    it('contains the current values which are accessed by subscription', (done) => {
      subscribeOnce(instance.touched).then((touched) => {
        expect(touched.name).toBe(false);
        expect(touched.email).toBe(false);
        expect(touched.country).toBe(false);

        done();
      });
    });
  });

  describe('$modified', () => {
    it('returns an observable with a subscribe method', () => {
      expect(instance.modified.subscribe).toBeDefined();
    });

    it('is false for initialized values', async () => {
      const instance = getInstance({
        initialValues: {
          name: '',
          address: {street: '', city: '', country: ''},
          xs: [{foo: 'bar'}],
        },
      });
      const $modified = await subscribeOnce(instance.modified);

      expect($modified.name).toBe(false);
      expect($modified.address).toBe(false);
      expect($modified.xs).toBe(false);
    });

    it('sets changed values to true', async () => {
      const name = 'foo';
      const street = 'bar';
      const xFoo = 'baz';
      const nameEvent = {target: {name: 'name', value: name}};
      const streetEvent = {target: {name: 'address.street', value: street}};
      const xEvent = {target: {name: 'xs[0].foo', value: xFoo}};
      const instance = getInstance({
        initialValues: {
          name: '',
          address: {street: '', city: '', country: ''},
          xs: [{foo: 'bar'}],
        },
        validationSchema: yup.object().shape({
          name: yup.string(),
          address: yup.object().shape({
            street: yup.string(),
            city: yup.string(),
            country: yup.string(),
          }),
          xs: yup.array().of(
            yup.object().shape({
              foo: yup.string(),
            }),
          ),
        }),
      });
      let $modified;

      await instance.handleChange(nameEvent);
      const $form = await subscribeOnce(instance.form);
      $modified = await subscribeOnce(instance.modified);

      expect($modified.name).toBe(true);
      expect($modified.address).toBe(false);
      expect($modified.xs).toBe(false);

      await instance.handleChange(streetEvent);
      $modified = await subscribeOnce(instance.modified);

      expect($modified.name).toBe(true);
      expect($modified.address).toBe(true);
      expect($modified.xs).toBe(false);

      await instance.handleChange(xEvent);
      $modified = await subscribeOnce(instance.modified);

      expect($modified.name).toBe(true);
      expect($modified.address).toBe(true);
      expect($modified.xs).toBe(true);
    });
  });

  describe('$isValid', () => {
    it('returns an observable with a subscribe method', () => {
      expect(instance.isValid.subscribe).toBeDefined();
    });

    it('returns true if form is valid', async (done) => {
      instance
        .handleSubmit()
        .then(() => subscribeOnce(instance.isValid))
        .then((isValid) => {
          expect(isValid).toBe(true);
        })
        .then(done);
    });

    it('returns false if form is invalid', async (done) => {
      await instance.form.set({
        name: '',
        email: '',
        country: '',
      });

      instance
        .handleSubmit()
        .then(() => subscribeOnce(instance.isValid))
        .then((isValid) => {
          expect(isValid).toBe(false);
        })
        .then(done);
    });
  });

  describe('handleReset', () => {
    it('resets form to initial state', () => {
      instance.form.set({name: 'foo'});
      subscribeOnce(instance.form).then((values) =>
        expect(values.name).toBe('foo'),
      );

      instance.handleReset();
      subscribeOnce(instance.form).then((form) =>
        expect(form.name).toBe(form.name),
      );
    });

    it('resets errors to initial state', () => {
      instance.errors.set({name: 'name is required'});
      subscribeOnce(instance.errors).then((errors) =>
        expect(errors.name).toBe('name is required'),
      );

      instance.handleReset();
      subscribeOnce(instance.errors).then((errors) =>
        expect(errors.name).toBe(''),
      );
    });

    it('resets touched to initial state', () => {
      instance.touched.set({name: true});
      subscribeOnce(instance.touched).then((touched) =>
        expect(touched.name).toBe(true),
      );

      instance.handleReset();
      subscribeOnce(instance.touched).then((touched) =>
        expect(touched.name).toBe(false),
      );
    });
  });

  describe('handleChange', () => {
    it('updates the form when connected to change handler of input', async (done) => {
      const email = chance.email();
      const event = {
        target: {
          name: 'email',
          value: email,
        },
      };

      await new Promise((resolve) => {
        subscribeOnce(instance.form).then((form) => {
          expect(form.email).toBe(initialValues.email);

          resolve();
        });
      });

      instance
        .handleChange(event)
        .then(() => subscribeOnce(instance.form))
        .then((form) => expect(form.email).toBe(email))
        .then(done);
    });

    it('uses checked value for checkbox inputs', (done) => {
      instance = getInstance({
        initialValues: {
          terms: false,
        },
        validationSchema: yup.object().shape({
          terms: yup.bool().oneOf([true]),
        }),
      });
      const event = {
        target: {
          name: 'terms',
          getAttribute: (type) => 'checkbox',
          checked: true,
        },
      };
      instance
        .handleChange(event)
        .then(() => subscribeOnce(instance.form))
        .then((form) => expect(form.terms).toBe(true))
        .then(done);
    });

    it('runs field validation when validateSchema is provided', (done) => {
      const invalid = 'invalid.email';
      const event = {
        target: {
          name: 'email',
          value: invalid,
        },
      };

      instance
        .handleChange(event)
        .then(() => subscribeOnce(instance.errors))
        .then((errors) =>
          expect(errors.email).toBe('email must be a valid email'),
        )
        .then(done);
    });

    it('runs field validation when validateFn is provided', (done) => {
      const invalid = 'invalid.email';
      const event = {
        target: {
          name: 'email',
          value: invalid,
        },
      };
      const instance = createForm({
        initialValues: {
          email: '',
        },
        validate: (values) => {
          let errs = {};
          if (values.email === 'invalid.email') {
            errs.email = 'this email is invalid';
          }
          return errs;
        },
        onSubmit: (values) => console.log(values),
      });
      instance
        .handleChange(event)
        .then(() => subscribeOnce(instance.errors))
        .then((errors) => expect(errors.email).toBe('this email is invalid'))
        .then(done);
    });

    it('does not throw when no validationSchema or validateFn provided', () => {
      const event = {
        target: {
          name: 'email',
          value: 'foo',
        },
      };
      const instance = createForm({
        initialValues: {email: ''},
        onSubmit: console.log.bind(console),
      });

      expect(() => instance.handleChange(event)).not.toThrow();
    });

    it('assigns empty string to field if validateFn returns undefined', (done) => {
      const value = 'email@email.com';
      const event = {
        target: {
          name: 'email',
          value,
        },
      };
      const instance = createForm({
        initialValues: {
          email: '',
        },
        validate: (values) => undefined,
        onSubmit: (values) => console.log(values),
      });

      instance
        .handleChange(event)
        .then(() => subscribeOnce(instance.errors))
        .then((errors) => expect(errors.email).toBe(''))
        .then(done);
    });
  });

  describe('handleSubmit', () => {
    it('validates form on submit when validationSchema is provided', async (done) => {
      instance = getInstance({
        initialValues: {
          name: '',
          email: '',
          country: '',
        },
      });

      subscribeOnce(instance.errors).then((errors) => {
        const errorValues = nonEmpty(Object.values(errors));
        expect(errorValues.length).toBe(0);
      });

      await instance
        .handleSubmit()
        .then(() => subscribeOnce(instance.errors))
        .then((errors) => nonEmpty(Object.values(errors)))
        .then((errors) => expect(errors.length).toBe(3));

      await instance.form.set({
        name: chance.name(),
        email: '',
        country: '',
      });

      instance
        .handleSubmit()
        .then(() => subscribeOnce(instance.errors))
        .then((errors) => nonEmpty(Object.values(errors)))
        .then((errors) => expect(errors.length).toBe(2))
        .then(done);
    });

    it('calls onSubmit when form is valid', (done) => {
      instance = getInstance();
      instance.handleSubmit().then(expect(onSubmit).toBeCalled).then(done);
    });

    it('does not call onSubmit when form is invalid', (done) => {
      const onSubmit = jest.fn();
      // create invalid form
      instance = getInstance({
        initialValues: {name: ''},
        onSubmit,
      });
      instance.handleSubmit().then(expect(onSubmit).not.toBeCalled).then(done);
    });

    it('calls onSubmit with formValues, $form and $error', async () => {
      const onSubmit = jest.fn();
      instance = getInstance({onSubmit});

      await instance.handleSubmit();
      const [formValue, $form, $errors] = onSubmit.mock.calls[0]; // onSubmit callback args

      expect(formValue.name).toBe(initialValues.name);
      expect(formValue.email).toBe(initialValues.email);
      expect(formValue.country).toBe(initialValues.country);

      subscribeOnce($form).then((form) => {
        expect(form.name).toBe(initialValues.name);
        expect(form.email).toBe(initialValues.email);
        expect(form.country).toBe(initialValues.country);
      });

      subscribeOnce($errors).then((errors) => {
        expect(errors.name).toBe('');
        expect(errors.email).toBe('');
        expect(errors.country).toBe('');
      });
    });
  });

  describe('validateField', () => {
    it('validate a field only by name', (done) => {
      instance = getInstance({
        initialValues: {
          name: '',
          email: '',
          country: '',
        },
      });

      subscribeOnce(instance.errors).then((errors) => {
        const errorValues = nonEmpty(Object.values(errors));
        expect(errorValues.length).toBe(0);
      });

      instance
        .validateField('email')
        .then(() => subscribeOnce(instance.errors))
        .then((errors) => nonEmpty(Object.values(errors)))
        .then((errors) => expect(errors.length).toBe(1))
        .then(done);
    });
  });
  describe('updateValidateField', () => {
    it('update and validate a single field', (done) => {
      instance = getInstance({
        initialValues: {
          name: '',
          email: '',
          country: '',
        },
      });

      instance.errors.set({name: 'name is required'});

      subscribeOnce(instance.errors).then((errors) => {
        const errorValues = nonEmpty(Object.values(errors));
        expect(errorValues.length).toBe(1);
      });

      instance
        .updateValidateField('name', 'name')
        .then(() => subscribeOnce(instance.errors))
        .then((errors) => nonEmpty(Object.values(errors)))
        .then((errors) => expect(errors.length).toBe(0))
        .then(done);
    });
  });

  describe('when a validation depends on another field: using when', () => {
    beforeEach(() => {
      validationSchema = yup.object().shape({
        wantsSomething: yup.boolean(),
        what: yup.string().when('wantsSomething', {
          is: true,
          then: yup.string().required(),
        }),
      });
    });

    it('when a is true, b is required', (done) => {
      instance = getInstance({
        initialValues: {
          wantsSomething: true,
        },
      });

      subscribeOnce(instance.errors).then((errors) => {
        const errorValues = nonEmpty(Object.values(errors));
        expect(errorValues.length).toBe(0);
      });

      instance
        .handleSubmit()
        .then(() => subscribeOnce(instance.errors))
        .then((errors) => {
          const errorValues = nonEmpty(Object.values(errors));
          expect(errorValues.length).toBe(1);
          expect(errors.what).toBe('what is a required field');
        })
        .then(done);
    });
    it('when a is false, b is not required', (done) => {
      instance = getInstance({
        initialValues: {
          wantsSomething: false,
        },
      });

      subscribeOnce(instance.errors).then((errors) => {
        const errorValues = nonEmpty(Object.values(errors));
        expect(errorValues.length).toBe(0);
      });

      instance
        .handleSubmit()
        .then(() => subscribeOnce(instance.errors))
        .then((errors) => {
          const errorValues = nonEmpty(Object.values(errors));
          expect(errorValues.length).toBe(0);
        })
        .then(done);
    });
  });

  describe('when a validation depends on another field: using ref', () => {
    beforeEach(() => {
      validationSchema = yup.object().shape({
        password: yup.string().required(),
        passwordConfirmation: yup
          .string()
          .oneOf([yup.ref('password'), null], "Passwords don't match!"),
      });
    });

    it("is invalid when passwords don't match", (done) => {
      instance = getInstance({
        initialValues: {
          password: 'a',
          passwordConfirmation: 'b',
        },
      });

      subscribeOnce(instance.errors).then((errors) => {
        const errorValues = nonEmpty(Object.values(errors));
        expect(errorValues.length).toBe(0);
      });

      instance
        .handleSubmit()
        .then(() => subscribeOnce(instance.errors))
        .then((errors) => {
          const errorValues = nonEmpty(Object.values(errors));
          expect(errorValues.length).toBe(1);
          expect(errors.passwordConfirmation).toBe("Passwords don't match!");
        })
        .then(done);
    });

    it('is valid when passwords match', (done) => {
      instance = getInstance({
        initialValues: {
          password: 'a',
          passwordConfirmation: 'a',
        },
      });

      subscribeOnce(instance.errors).then((errors) => {
        const errorValues = nonEmpty(Object.values(errors));
        expect(errorValues.length).toBe(0);
      });

      instance
        .handleSubmit()
        .then(() => subscribeOnce(instance.errors))
        .then((errors) => {
          const errorValues = nonEmpty(Object.values(errors));
          expect(errorValues.length).toBe(0);
        })
        .then(done);
    });
  });
});<|MERGE_RESOLUTION|>--- conflicted
+++ resolved
@@ -69,21 +69,6 @@
       expect(instance.errors.subscribe).toBeDefined();
     });
 
-<<<<<<< HEAD
-    it('should match the shape of validationSchema', () => {
-      const instance = getInstance({
-        initialValues: {
-          name: '',
-          address: {street: '', city: '', country: ''},
-        },
-        validationSchema: yup.object().shape({
-          name: yup.string().required(),
-          address: yup.object().shape({
-            street: yup.string().required(),
-            city: yup.string().required(),
-          }),
-        }),
-=======
     describe('using validationSchema', () => {
       it('initialises primitive properties to empty strings', async () => {
         const initialValues = {foo: 'bar', baz: 'quux', nested: {foo: 'bar'}};
@@ -98,7 +83,6 @@
         expect($errors.foo).toBe('');
         expect($errors.baz).toBe('');
         expect($errors.nested.foo).toBe('');
->>>>>>> 0930627d
       });
 
       it('does not initialise initialValues not defined in schema', async () => {
