module.exports = {
<<<<<<< HEAD
  '*!(.eslintrc).{svelte,js,ts}': ['eslint', 'prettier --write'],
=======
  '*.{svelte,js}': ['eslint', 'prettier --write'],
>>>>>>> 6e76387b
};<|MERGE_RESOLUTION|>--- conflicted
+++ resolved
@@ -1,7 +1,3 @@
 module.exports = {
-<<<<<<< HEAD
-  '*!(.eslintrc).{svelte,js,ts}': ['eslint', 'prettier --write'],
-=======
   '*.{svelte,js}': ['eslint', 'prettier --write'],
->>>>>>> 6e76387b
 };